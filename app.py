--- conflicted
+++ resolved
@@ -134,12 +134,7 @@
     from routes.auth_routes import auth_status
     return auth_status()
     
-<<<<<<< HEAD
-    @app.route('/api/lightweight-analyze', methods=['POST'])
-    def api_lightweight_analyze():
-        from routes.ai_routes import lightweight_analyze
-        return lightweight_analyze()
-=======
+customer-dashboard
 @app.route('/api/lightweight-analyze', methods=['POST'])
 def api_lightweight_analyze():
     from routes.ai_routes import lightweight_analyze
@@ -150,7 +145,6 @@
     """대시보드 페이지"""
     from flask import render_template
     return render_template('dashboard.html')
->>>>>>> c7e00a6a
 
     @app.route('/mobile_app')
     def mobile_app():
